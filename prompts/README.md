--- conflicted
+++ resolved
@@ -10,13 +10,10 @@
 - **`README.md`** - This file, describing the prompts folder and its contents
 - **`monitoringservice.md`** - Feature requirements and implementation details for MCP monitoring service integration
 - **`azure-diagnostics.md`** - Implementation specifications for Azure diagnostic and advisory tools (AppLens detectors, Resource Health, Azure Advisor)
-<<<<<<< HEAD
-- **`azure-advisor.md`** - Focused implementation specifications for Azure Advisor recommendations integration
-=======
-- **`azure-cli-tools.md`** - Azure CLI (az aks) tools integration feature documentation
-- **`azure-network-tools.md`** - AKS resource information tools (VNet, NSG, Route Table, Subnet, Load Balancer) documentation
-- **`azure-resource-caching.md`** - Azure resource caching system feature documentation
->>>>>>> 9878cd6e
+- **`azure-advisor.md`** - Simplified implementation specifications for Azure Advisor recommendations integration
+- **`azure-cli-tools.md`** - Azure CLI tools integration and command execution specifications
+- **`azure-network-tools.md`** - Azure network resource tools and information retrieval specifications
+- **`azure-resource-caching.md`** - Azure resource caching system implementation specifications
 
 ### File Structure
 
@@ -24,15 +21,11 @@
 prompts/
 ├── README.md                    # This documentation file
 ├── monitoringservice.md        # Monitoring service integration requirements
-<<<<<<< HEAD
 ├── azure-diagnostics.md        # Azure diagnostics and advisory tools specifications
-└── azure-advisor.md            # Azure Advisor recommendations integration
-=======
-└── azure-diagnostics.md        # Azure diagnostics and advisory tools specifications
-├── azure-cli-tools.md          # Azure CLI tools integration documentation
-├── azure-network-tools.md      # AKS network information tools documentation
-└── azure-resource-caching.md   # Azure resource caching system documentation
->>>>>>> 9878cd6e
+├── azure-advisor.md            # Azure Advisor recommendations integration
+├── azure-cli-tools.md          # Azure CLI tools integration specifications
+├── azure-network-tools.md      # Azure network resource tools specifications
+└── azure-resource-caching.md   # Azure resource caching system specifications
 ```
 
 ## AKS-MCP Server Capabilities
@@ -85,7 +78,7 @@
 ### Diagnostics and Advisory
 - AppLens detector integration and execution
 - Resource Health event monitoring and access
-- Azure Advisor recommendations retrieval
+- Azure Advisor recommendations retrieval (simplified implementation in azure-advisor.md)
 - Automated diagnostic workflows and reporting
 - Proactive issue detection and remediation guidance
 
